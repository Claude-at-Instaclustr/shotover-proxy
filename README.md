# Shotover
![Rust](https://github.com/benbromhead/proxy-poc/workflows/Rust/badge.svg)

Shotover-proxy is an open source, high performance L7 data-layer proxy for controlling, managing and modifying the flow 
of database requests in transit. It can be used to solve many different operational and interoperability challenges for 
teams where polyglot persistence (many different databases) is common.

The majority of operational problems associated with databases come down to a mismatch in the suitability of your data 
model/queries for the workload or a mismatch in behaviour of your chosen database for a given workload. This can manifest 
in many different ways, but commonly shows up as:
* Some queries are slow for certain keys (customers/tenants etc)
* Some queries could be implemented more efficiently (queries not quite right)
* Some tables are too big or inefficient (data model not quite right)
* Some queries are occur far more than others (hot partitions)
* I have this sinking feeling I should have chosen a different database (hmmm yeah... )
* My database slows down over time (wrong indexing scheme, compaction strategy, data no longer fits in memory)
* My database slows down for a period of time (GC, autovacuum, flushes)
* I don't understand where my queries are going and how they are performing (poor observability at the driver level).

These challenges are all generally discovered in production environments rather than testing. So fixing and resolving these
quickly can be tricky, often requiring application and/or schema level changes. 

Shotover aims to make these challenges simpler by providing a point where data locality, performance and storage characteristics are 
(somewhat) decoupled from the application, allowing for on the fly, easy changes to be made queries and data storage choices 
without the need to change and redeploy your application.

<<<<<<< HEAD
Longer term, shotover can also leverage the same capability to make operational tasks easier to solve a number of other 
=======
Longer term, Shotover can also leverage the same capability to make operational tasks easier to solve a number of other 
>>>>>>> 684d3648
challenges that come with working multiple databases. Some of these include:
* Data encryption at the field level, with a common key management scheme between databases.
* Routing the same data to databases that provide different query capabilities or performance characteristics (e.g. indexing data in Redis in 
Elasticsearch, easy caching of DynamoDB data in Redis).
* Routing/replicating data across regions for databases that don't support it natively or the functionality is gated behind
proprietary "open-core" implementations.
* A common audit and AuthZ/AuthN point for SOX/PCI/HIPAA compliance.

## Design principals / goals
* Security, Durability, Availability and Performance (in that order).
* Data layer / database queries and operations.
* Easy extensibility by end users and the broader community
* Ecosystem compatibility
* Deployment flexability

Shotover provides a set of predefined transforms that can modify, route and control queries from any number of sources 
to a similar number of destinations. As the user you can construct chains of these transforms to acheive the behaviour required. 
Each transform is configurable and functionality can generally be extended by Lua or WASM scripts. Each chain can then be attached
to a "source" that speaks a the native protocol of you chosen database. The transform chain will process each request with access to
a unified/simplified representation of a generic query, the original raw query and optionally (for SQL like protocols) a 
parsed AST representing the query.

You can also implement your own transforms and sources using Lua, WASM (python, c, ruby, javascript etc) or natively with Rust. 
For concrete examples of what you can achieve with shotover-proxy, see the following examples:
* [Multi-region, active-active redis](../examples/redis-multi)
* [Cassandra query caching in redis, with a query audit trail sent to kafka](../examples/cass-redis-kafka)
* [Field level, "In Application" encryption for Apache Cassandra with AWS Key Management Service](../examples/cassandra-encryption)

Shotover proxy currently supports the following protocols as sources:
* Cassandra (CQLv4)
* Redis (RESP2)

## Shotover performance
Shotover compiles down to a single binary and just takes a single yaml file and some optional cmd line params to start up.
When running a small topology (5 - 10 transforms, 1 or 2 sources, 200 or so TCP connections) memory consumptions is rather 
small with a rough working set size between 10 - 20mb. 

Currently benchmarking is limited but we see around 25k req/s inbound routed to an outbound 75k req/s max out a single logical core.
However due to the way Shotover is implemented, it will largely go as fast as your upstream datastore can go. Each tcp connection
is driven by a single tokio thread and by default Shotover will use 4 to 8 OS threads for the bulk of it's work (this is user configurable). 
Occasionally it will spawn additional OS threads for long running non-async code. These are practically unbounded (as defined by Tokio) but use is rare.

Shotover will not try to pipeline, aggregate or batch requests (though feel free to write a Transform to do so!!) unless 
it is explicitly built into the source protocol (e.g. RESP2 supports cmd pipelining). This means single connection performance
will not be as good as some other proxy implementations, we simply just do one request at a time. Most client drivers support
connection pooling and multiple connections, so feel free to ramp up the number of outbound sockets to get the best throughput.
Shotover will happily work with 100's or 1000's of connections due to its threading model.

Performance hasn't been a primary focus during initial development and there are definitely some easy wins to improve things.

## Deploying Shotover
Shotover can be deployed in a number of ways, it will generally be based on the problem you are trying to solve, but they
all fall into three categories:
* As an application sidecar - Shotover is pretty lightweight, so feel free to deploy it as a sidecar to each of your application
instances.
* As a stand alone proxy - If you are building a Service/DBaaS/Common data layer, you can deploy Shotover on standalone hardware
and really let it fly.\
* As a sidecar to your database - You can also stick Shotover on the same instance/server as your database is running on, we do it, so
we won't judge you. 

## TODO/Roadmap
* Support relevant xDS APIs (so Shotover can play nicely with service mesh implementations)
* Support hot-reloads and a dynamic configuration API.
* Additional sources (DynamoDB and PostgreSQL are good first candidates).
* Add support for rate limiting, explicit back-pressure mechanisms etc
* Additional Distributed algorithm transform primitives (e.g RAFT, 2PC, etc)
* Additional destination transforms (these generally get implemented alongside sources).
* Support user-defined / generated sources (e.g. thrift or a gRPC service from a proto definition).
* Simulation testing once tokio-rs/simulation reaches compatibility with tokio-2.0
* zero-copy pass-through transforms and in-place query editing (perf)

## Name
Shotover refers to the Shotover (Kimi-ākau) river in Otago, New Zealand - close to Queenstown and eventually flowing into Lake Wakatipu
via the Kawarau River, it's famous for white water rafting, bungy-jumping, fast rapids and jet boating.<|MERGE_RESOLUTION|>--- conflicted
+++ resolved
@@ -24,11 +24,7 @@
 (somewhat) decoupled from the application, allowing for on the fly, easy changes to be made queries and data storage choices 
 without the need to change and redeploy your application.
 
-<<<<<<< HEAD
-Longer term, shotover can also leverage the same capability to make operational tasks easier to solve a number of other 
-=======
 Longer term, Shotover can also leverage the same capability to make operational tasks easier to solve a number of other 
->>>>>>> 684d3648
 challenges that come with working multiple databases. Some of these include:
 * Data encryption at the field level, with a common key management scheme between databases.
 * Routing the same data to databases that provide different query capabilities or performance characteristics (e.g. indexing data in Redis in 
