--- conflicted
+++ resolved
@@ -45,11 +45,7 @@
 anyhow = "1.0.31"
 
 # Parsers
-<<<<<<< HEAD
-cql3_parser = { git = "https://github.com/Claude-at-Instaclustr/rust_cql3_parser.git", branch="create_FQName" }
-=======
 cql3-parser = { git = "https://github.com/Claude-at-Instaclustr/rust_cql3_parser.git", branch="create_FQName" }
->>>>>>> 8b69aa94
 serde = { version = "1.0.111", features = ["derive"] }
 serde_json = "1.0"
 serde_yaml = "0.8.21"
