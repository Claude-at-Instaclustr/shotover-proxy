--- conflicted
+++ resolved
@@ -14,12 +14,8 @@
 
 use std::borrow::{Borrow, BorrowMut};
 use std::collections::HashMap;
-<<<<<<< HEAD
 use std::str::FromStr;
 use tracing::{info, trace, debug, warn};
-=======
-use tracing::{info, trace, warn};
->>>>>>> 763753ae
 
 use crate::message::{
     ASTHolder, Message, MessageDetails, Messages, QueryMessage, QueryResponse, QueryType, Value,
@@ -703,13 +699,7 @@
                 MessageDetails::Unknown => get_cassandra_frame(item.original)?,
             }
         };
-<<<<<<< HEAD
-        // if frame.body.len() == 0 {
-        //     info!("encoding zero length body");
-        // }
         debug!( "{:?} Encoded message as {:?}", thread::current().id(),  &frame );
-=======
->>>>>>> 763753ae
         Ok(frame)
     }
 }
